--- conflicted
+++ resolved
@@ -125,7 +125,6 @@
         )
 
         container.register(
-<<<<<<< HEAD
             ConfluenceHelper,
             lambda c: ConfluenceHelper(
                 http_client_factory=c.resolve(HttpClientFactory),
@@ -133,10 +132,11 @@
                 access_token=c.resolve(EnvironmentVariables).jira_token,
                 username=c.resolve(EnvironmentVariables).jira_username,
             ),
-=======
+        )
+
+        container.register(
             DatabricksHelper,
             lambda c: DatabricksHelper(),
->>>>>>> 7ea4f8a2
         )
 
         container.register(
@@ -148,11 +148,8 @@
                 environment_variables=c.resolve(EnvironmentVariables),
                 github_pull_request_helper=c.resolve(GithubPullRequestHelper),
                 jira_issues_helper=c.resolve(JiraIssueHelper),
-<<<<<<< HEAD
                 confluence_helper=c.resolve(ConfluenceHelper),
-=======
                 databricks_helper=c.resolve(DatabricksHelper),
->>>>>>> 7ea4f8a2
             ),
         )
         container.register(

--- conflicted
+++ resolved
@@ -21,7 +21,6 @@
     ChatCompletionManager,
 )
 from language_model_gateway.gateway.schema.openai.completions import ChatRequest
-<<<<<<< HEAD
 from language_model_gateway.gateway.schema.openai.responses import ResponsesRequest
 from language_model_gateway.gateway.structures.openai.request.chat_completion_api_request_wrapper import (
     ChatCompletionApiRequestWrapper,
@@ -32,12 +31,8 @@
 from language_model_gateway.gateway.structures.openai.request.responses_api_request_wrapper import (
     ResponsesApiRequestWrapper,
 )
-from language_model_gateway.gateway.utilities.environment_variables import (
-    EnvironmentVariables,
-=======
 from language_model_gateway.gateway.utilities.language_model_gateway_environment_variables import (
     LanguageModelGatewayEnvironmentVariables,
->>>>>>> f0940c45
 )
 from oidcauthlib.container.inject import Inject
 from language_model_gateway.gateway.utilities.logger.log_levels import SRC_LOG_LEVELS
@@ -159,11 +154,14 @@
         self,
         request: Request,
         chat_request: Dict[str, Any],
-        chat_manager: Annotated[ChatCompletionManager, Depends(get_chat_manager)],
-        token_reader: Annotated[TokenReader, Depends(get_token_reader)],
-        auth_manager: Annotated[AuthManager, Depends(get_auth_manager)],
+        chat_manager: Annotated[
+            ChatCompletionManager, Depends(Inject(ChatCompletionManager))
+        ],
+        token_reader: Annotated[TokenReader, Depends(Inject(TokenReader))],
+        auth_manager: Annotated[AuthManager, Depends(Inject(AuthManager))],
         environment_variables: Annotated[
-            EnvironmentVariables, Depends(get_environment_variables)
+            LanguageModelGatewayEnvironmentVariables,
+            Depends(Inject(LanguageModelGatewayEnvironmentVariables)),
         ],
     ) -> StreamingResponse | JSONResponse:
         """
@@ -207,11 +205,14 @@
         self,
         request: Request,
         chat_request_wrapper: ChatRequestWrapper,
-        chat_manager: Annotated[ChatCompletionManager, Depends(get_chat_manager)],
-        token_reader: Annotated[TokenReader, Depends(get_token_reader)],
-        auth_manager: Annotated[AuthManager, Depends(get_auth_manager)],
+        chat_manager: Annotated[
+            ChatCompletionManager, Depends(Inject(ChatCompletionManager))
+        ],
+        token_reader: Annotated[TokenReader, Depends(Inject(TokenReader))],
+        auth_manager: Annotated[AuthManager, Depends(Inject(AuthManager))],
         environment_variables: Annotated[
-            EnvironmentVariables, Depends(get_environment_variables)
+            LanguageModelGatewayEnvironmentVariables,
+            Depends(Inject(LanguageModelGatewayEnvironmentVariables)),
         ],
     ) -> StreamingResponse | JSONResponse:
         try:

--- conflicted
+++ resolved
@@ -1,14 +1,10 @@
-<<<<<<< HEAD
-=======
 from typing import Optional, override
->>>>>>> f0940c45
 import json
 import logging
 import os
 from os import environ
 from random import randint
 from typing import Any, Dict, AsyncGenerator
-from typing import Optional
 
 from httpx import Response
 from httpx_sse import aconnect_sse, ServerSentEvent
